--- conflicted
+++ resolved
@@ -150,20 +150,14 @@
 		rd = beHr
 	}
 
-<<<<<<< HEAD
 	hr := hashing.NewReader(rd, sha256.New())
 	_, err = io.Copy(ioutil.Discard, hr)
 	if err != nil {
 		return err
 	}
-=======
-	id := restic.IDFromHash(p.hw.Sum(nil))
+
+	id := restic.IDFromHash(hr.Sum(nil))
 	h := restic.Handle{Type: restic.PackFile, Name: id.String(), BT: t}
->>>>>>> fb44c191
-
-	id := restic.IDFromHash(hr.Sum(nil))
-	h := restic.Handle{Type: restic.PackFile, Name: id.String(),
-		ContainedBlobType: t}
 	var beHash []byte
 	if beHr != nil {
 		beHash = beHr.Sum(nil)
