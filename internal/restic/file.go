--- conflicted
+++ resolved
@@ -21,15 +21,9 @@
 
 // Handle is used to store and access data in a backend.
 type Handle struct {
-<<<<<<< HEAD
-	Type              FileType
-	ContainedBlobType BlobType
-	Name              string
-=======
 	Type FileType
 	BT   BlobType
 	Name string
->>>>>>> fb44c191
 }
 
 func (h Handle) String() string {
