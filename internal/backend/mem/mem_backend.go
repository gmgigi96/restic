package mem

import (
	"bytes"
	"context"
	"crypto/md5"
	"encoding/base64"
	"hash"
	"io"
	"io/ioutil"
	"sync"

	"github.com/restic/restic/internal/backend"
	"github.com/restic/restic/internal/backend/sema"
	"github.com/restic/restic/internal/debug"
	"github.com/restic/restic/internal/errors"
	"github.com/restic/restic/internal/restic"

	"github.com/cenkalti/backoff/v4"
)

type memMap map[restic.Handle][]byte

// make sure that MemoryBackend implements backend.Backend
var _ restic.Backend = &MemoryBackend{}

var errNotFound = errors.New("not found")

const connectionCount = 2

// MemoryBackend is a mock backend that uses a map for storing all data in
// memory. This should only be used for tests.
type MemoryBackend struct {
	data memMap
	m    sync.Mutex
	sem  sema.Semaphore
}

// New returns a new backend that saves all data in a map in memory.
func New() *MemoryBackend {
	sem, err := sema.New(connectionCount)
	if err != nil {
		panic(err)
	}

	be := &MemoryBackend{
		data: make(memMap),
		sem:  sem,
	}

	debug.Log("created new memory backend")

	return be
}

// Test returns whether a file exists.
func (be *MemoryBackend) Test(ctx context.Context, h restic.Handle) (bool, error) {
	be.sem.GetToken()
	defer be.sem.ReleaseToken()

	be.m.Lock()
	defer be.m.Unlock()

	debug.Log("Test %v", h)

	if _, ok := be.data[h]; ok {
		return true, ctx.Err()
	}

	return false, ctx.Err()
}

// IsNotExist returns true if the file does not exist.
func (be *MemoryBackend) IsNotExist(err error) bool {
	return errors.Is(err, errNotFound)
}

// Save adds new Data to the backend.
func (be *MemoryBackend) Save(ctx context.Context, h restic.Handle, rd restic.RewindReader) error {
	if err := h.Valid(); err != nil {
		return backoff.Permanent(err)
	}

	be.sem.GetToken()
	defer be.sem.ReleaseToken()

	be.m.Lock()
	defer be.m.Unlock()

<<<<<<< HEAD
	h.ContainedBlobType = restic.InvalidBlob
=======
	h.BT = restic.InvalidBlob
>>>>>>> fb44c191
	if h.Type == restic.ConfigFile {
		h.Name = ""
	}

	if _, ok := be.data[h]; ok {
		return errors.New("file already exists")
	}

	buf, err := ioutil.ReadAll(rd)
	if err != nil {
		return err
	}

	// sanity check
	if int64(len(buf)) != rd.Length() {
		return errors.Errorf("wrote %d bytes instead of the expected %d bytes", len(buf), rd.Length())
	}

	beHash := be.Hasher()
	// must never fail according to interface
	_, err = beHash.Write(buf)
	if err != nil {
		panic(err)
	}
	if !bytes.Equal(beHash.Sum(nil), rd.Hash()) {
		return errors.Errorf("invalid file hash or content, got %s expected %s",
			base64.RawStdEncoding.EncodeToString(beHash.Sum(nil)),
			base64.RawStdEncoding.EncodeToString(rd.Hash()),
		)
	}

	be.data[h] = buf
	debug.Log("saved %v bytes at %v", len(buf), h)

	return ctx.Err()
}

// Load runs fn with a reader that yields the contents of the file at h at the
// given offset.
func (be *MemoryBackend) Load(ctx context.Context, h restic.Handle, length int, offset int64, fn func(rd io.Reader) error) error {
	return backend.DefaultLoad(ctx, h, length, offset, be.openReader, fn)
}

func (be *MemoryBackend) openReader(ctx context.Context, h restic.Handle, length int, offset int64) (io.ReadCloser, error) {
	if err := h.Valid(); err != nil {
		return nil, backoff.Permanent(err)
	}

	be.sem.GetToken()
	be.m.Lock()
	defer be.m.Unlock()

<<<<<<< HEAD
	h.ContainedBlobType = restic.InvalidBlob
=======
	h.BT = restic.InvalidBlob
>>>>>>> fb44c191
	if h.Type == restic.ConfigFile {
		h.Name = ""
	}

	debug.Log("Load %v offset %v len %v", h, offset, length)

	if offset < 0 {
		be.sem.ReleaseToken()
		return nil, errors.New("offset is negative")
	}

	if _, ok := be.data[h]; !ok {
		be.sem.ReleaseToken()
		return nil, errNotFound
	}

	buf := be.data[h]
	if offset > int64(len(buf)) {
		be.sem.ReleaseToken()
		return nil, errors.New("offset beyond end of file")
	}

	buf = buf[offset:]
	if length > 0 && len(buf) > length {
		buf = buf[:length]
	}

	return be.sem.ReleaseTokenOnClose(ioutil.NopCloser(bytes.NewReader(buf)), nil), ctx.Err()
}

// Stat returns information about a file in the backend.
func (be *MemoryBackend) Stat(ctx context.Context, h restic.Handle) (restic.FileInfo, error) {
	if err := h.Valid(); err != nil {
		return restic.FileInfo{}, backoff.Permanent(err)
	}

<<<<<<< HEAD
	be.sem.GetToken()
	defer be.sem.ReleaseToken()

	be.m.Lock()
	defer be.m.Unlock()

	h.ContainedBlobType = restic.InvalidBlob
=======
	h.BT = restic.InvalidBlob
>>>>>>> fb44c191
	if h.Type == restic.ConfigFile {
		h.Name = ""
	}

	debug.Log("stat %v", h)

	e, ok := be.data[h]
	if !ok {
		return restic.FileInfo{}, errNotFound
	}

	return restic.FileInfo{Size: int64(len(e)), Name: h.Name}, ctx.Err()
}

// Remove deletes a file from the backend.
func (be *MemoryBackend) Remove(ctx context.Context, h restic.Handle) error {
	be.sem.GetToken()
	defer be.sem.ReleaseToken()

	be.m.Lock()
	defer be.m.Unlock()

	debug.Log("Remove %v", h)

<<<<<<< HEAD
	h.ContainedBlobType = restic.InvalidBlob
=======
	h.BT = restic.InvalidBlob
>>>>>>> fb44c191
	if _, ok := be.data[h]; !ok {
		return errNotFound
	}

	delete(be.data, h)

	return ctx.Err()
}

// List returns a channel which yields entries from the backend.
func (be *MemoryBackend) List(ctx context.Context, t restic.FileType, fn func(restic.FileInfo) error) error {
	entries := make(map[string]int64)

	be.m.Lock()
	for entry, buf := range be.data {
		if entry.Type != t {
			continue
		}

		entries[entry.Name] = int64(len(buf))
	}
	be.m.Unlock()

	for name, size := range entries {
		fi := restic.FileInfo{
			Name: name,
			Size: size,
		}

		if ctx.Err() != nil {
			return ctx.Err()
		}

		err := fn(fi)
		if err != nil {
			return err
		}

		if ctx.Err() != nil {
			return ctx.Err()
		}
	}

	return ctx.Err()
}

func (be *MemoryBackend) Connections() uint {
	return connectionCount
}

// Location returns the location of the backend (RAM).
func (be *MemoryBackend) Location() string {
	return "RAM"
}

// Hasher may return a hash function for calculating a content hash for the backend
func (be *MemoryBackend) Hasher() hash.Hash {
	return md5.New()
}

// HasAtomicReplace returns whether Save() can atomically replace files
func (be *MemoryBackend) HasAtomicReplace() bool {
	return false
}

// Delete removes all data in the backend.
func (be *MemoryBackend) Delete(ctx context.Context) error {
	be.m.Lock()
	defer be.m.Unlock()

	if ctx.Err() != nil {
		return ctx.Err()
	}

	be.data = make(memMap)
	return nil
}

// Close closes the backend.
func (be *MemoryBackend) Close() error {
	return nil
}<|MERGE_RESOLUTION|>--- conflicted
+++ resolved
@@ -87,11 +87,7 @@
 	be.m.Lock()
 	defer be.m.Unlock()
 
-<<<<<<< HEAD
-	h.ContainedBlobType = restic.InvalidBlob
-=======
-	h.BT = restic.InvalidBlob
->>>>>>> fb44c191
+	h.BT = restic.InvalidBlob
 	if h.Type == restic.ConfigFile {
 		h.Name = ""
 	}
@@ -144,11 +140,7 @@
 	be.m.Lock()
 	defer be.m.Unlock()
 
-<<<<<<< HEAD
-	h.ContainedBlobType = restic.InvalidBlob
-=======
-	h.BT = restic.InvalidBlob
->>>>>>> fb44c191
+	h.BT = restic.InvalidBlob
 	if h.Type == restic.ConfigFile {
 		h.Name = ""
 	}
@@ -185,17 +177,7 @@
 		return restic.FileInfo{}, backoff.Permanent(err)
 	}
 
-<<<<<<< HEAD
-	be.sem.GetToken()
-	defer be.sem.ReleaseToken()
-
-	be.m.Lock()
-	defer be.m.Unlock()
-
-	h.ContainedBlobType = restic.InvalidBlob
-=======
-	h.BT = restic.InvalidBlob
->>>>>>> fb44c191
+	h.BT = restic.InvalidBlob
 	if h.Type == restic.ConfigFile {
 		h.Name = ""
 	}
@@ -220,11 +202,7 @@
 
 	debug.Log("Remove %v", h)
 
-<<<<<<< HEAD
-	h.ContainedBlobType = restic.InvalidBlob
-=======
-	h.BT = restic.InvalidBlob
->>>>>>> fb44c191
+	h.BT = restic.InvalidBlob
 	if _, ok := be.data[h]; !ok {
 		return errNotFound
 	}
