..
  Normally, there are no heading levels assigned to certain characters as the structure is
  determined from the succession of headings. However, this convention is used in Python’s
  Style Guide for documenting which you may follow:

  # with overline, for parts
  * for chapters
  = for sections
  - for subsections
  ^ for subsubsections
  " for paragraphs

##########################
Preparing a new repository
##########################

The place where your backups will be saved is called a "repository". This is
simply a directory containing a set of subdirectories and files created by
restic to store your backups, some corresponding metadata and encryption keys.

To access the repository, a password (also called a key) must be specified. A
repository can hold multiple keys that can all be used to access the repository.

This chapter explains how to create ("init") such a repository. The repository
can be stored locally, or on some remote server or service. We'll first cover
using a local repository; the remaining sections of this chapter cover all the
other options. You can skip to the next chapter once you've read the relevant
section here.

For automated backups, restic supports specifying the repository location in the
environment variable ``RESTIC_REPOSITORY``. Restic can also read the repository
location from a file specified via the ``--repository-file`` option or the
environment variable ``RESTIC_REPOSITORY_FILE``.

For automating the supply of the repository password to restic, several options
exist:

 * Setting the environment variable ``RESTIC_PASSWORD``

 * Specifying the path to a file with the password via the option
   ``--password-file`` or the environment variable ``RESTIC_PASSWORD_FILE``

 * Configuring a program to be called when the password is needed via the
   option ``--password-command`` or the environment variable
   ``RESTIC_PASSWORD_COMMAND``
   
The ``init`` command has an option called ``--repository-version`` which can
be used to explicitly set the version of the new repository. By default, the
current stable version is used (see table below). The alias ``latest`` will
always resolve to the latest repository version. Have a look at the `design
documentation <https://github.com/restic/restic/blob/master/doc/design.rst>`__
for more details.

The below table shows which restic version is required to use a certain
repository version, as well as notable features introduced in the various
versions.

+--------------------+-------------------------+---------------------+------------------+
| Repository version | Required restic version | Major new features  | Comment          |
+====================+=========================+=====================+==================+
| ``1``              | Any                     |                     |                  |
+--------------------+-------------------------+---------------------+------------------+
| ``2``              | 0.14.0 or newer         | Compression support | Current default  |
+--------------------+-------------------------+---------------------+------------------+


Local
*****

In order to create a repository at ``/srv/restic-repo``, run the following
command and enter the same password twice:

.. code-block:: console

    $ restic init --repo /srv/restic-repo
    enter password for new repository:
    enter password again:
    created restic repository 085b3c76b9 at /srv/restic-repo
    Please note that knowledge of your password is required to access the repository.
    Losing your password means that your data is irrecoverably lost.

.. warning::

   Remembering your password is important! If you lose it, you won't be
   able to access data stored in the repository.

.. warning::

   On Linux, storing the backup repository on a CIFS (SMB) share is not
   recommended due to compatibility issues. Either use another backend
   or set the environment variable `GODEBUG` to `asyncpreemptoff=1`.
   Refer to GitHub issue `#2659 <https://github.com/restic/restic/issues/2659>`_ for further explanations.

SFTP
****

In order to backup data via SFTP, you must first set up a server with
SSH and let it know your public key. Passwordless login is important
since automatic backups are not possible if the server prompts for
credentials.

Once the server is configured, the setup of the SFTP repository can
simply be achieved by changing the URL scheme in the ``init`` command:

.. code-block:: console

    $ restic -r sftp:user@host:/srv/restic-repo init
    enter password for new repository:
    enter password again:
    created restic repository f1c6108821 at sftp:user@host:/srv/restic-repo
    Please note that knowledge of your password is required to access the repository.
    Losing your password means that your data is irrecoverably lost.

You can also specify a relative (read: no slash (``/``) character at the
beginning) directory, in this case the dir is relative to the remote
user's home directory.

Also, if the SFTP server is enforcing domain-confined users, you can
specify the user this way: ``user@domain@host``.

.. note:: Please be aware that sftp servers do not expand the tilde character
          (``~``) normally used as an alias for a user's home directory. If you
          want to specify a path relative to the user's home directory, pass a
          relative path to the sftp backend.

If you need to specify a port number or IPv6 address, you'll need to use
URL syntax. E.g., the repository ``/srv/restic-repo`` on ``[::1]`` (localhost)
at port 2222 with username ``user`` can be specified as

::

    sftp://user@[::1]:2222//srv/restic-repo

Note the double slash: the first slash separates the connection settings from
the path, while the second is the start of the path. To specify a relative
path, use one slash.

Alternatively, you can create an entry in the ``ssh`` configuration file,
usually located in your home directory at ``~/.ssh/config`` or in
``/etc/ssh/ssh_config``:

::

    Host foo
        User bar
        Port 2222

Then use the specified host name ``foo`` normally (you don't need to
specify the user name in this case):

::

    $ restic -r sftp:foo:/srv/restic-repo init

You can also add an entry with a special host name which does not exist,
just for use with restic, and use the ``Hostname`` option to set the
real host name:

::

    Host restic-backup-host
        Hostname foo
        User bar
        Port 2222

Then use it in the backend specification:

::

    $ restic -r sftp:restic-backup-host:/srv/restic-repo init

Last, if you'd like to use an entirely different program to create the
SFTP connection, you can specify the command to be run with the option
``-o sftp.command="foobar"``.

.. note:: Please be aware that sftp servers close connections when no data is
          received by the client. This can happen when restic is processing huge
          amounts of unchanged data. To avoid this issue add the following lines 
          to the client's .ssh/config file:

::

    ServerAliveInterval 60
    ServerAliveCountMax 240
          
          
REST Server
***********

In order to backup data to the remote server via HTTP or HTTPS protocol,
you must first set up a remote `REST
server <https://github.com/restic/rest-server>`__ instance. Once the
server is configured, accessing it is achieved by changing the URL
scheme like this:

.. code-block:: console

    $ restic -r rest:http://host:8000/ init

Depending on your REST server setup, you can use HTTPS protocol,
password protection, multiple repositories or any combination of
those features. The TCP/IP port is also configurable. Here
are some more examples:

.. code-block:: console

    $ restic -r rest:https://host:8000/ init
    $ restic -r rest:https://user:pass@host:8000/ init
    $ restic -r rest:https://user:pass@host:8000/my_backup_repo/ init

If you use TLS, restic will use the system's CA certificates to verify the
server certificate. When the verification fails, restic refuses to proceed and
exits with an error. If you have your own self-signed certificate, or a custom
CA certificate should be used for verification, you can pass restic the
certificate filename via the ``--cacert`` option. It will then verify that the
server's certificate is contained in the file passed to this option, or signed
by a CA certificate in the file. In this case, the system CA certificates are
not considered at all.

REST server uses exactly the same directory structure as local backend,
so you should be able to access it both locally and via HTTP, even
simultaneously.

Amazon S3
*********

Restic can backup data to any Amazon S3 bucket. However, in this case,
changing the URL scheme is not enough since Amazon uses special security
credentials to sign HTTP requests. By consequence, you must first setup
the following environment variables with the credentials you obtained
while creating the bucket.

.. code-block:: console

    $ export AWS_ACCESS_KEY_ID=<MY_ACCESS_KEY>
    $ export AWS_SECRET_ACCESS_KEY=<MY_SECRET_ACCESS_KEY>

You can then easily initialize a repository that uses your Amazon S3 as
a backend. If the bucket does not exist it will be created in the
default location:

.. code-block:: console

    $ restic -r s3:s3.amazonaws.com/bucket_name init
    enter password for new repository:
    enter password again:
    created restic repository eefee03bbd at s3:s3.amazonaws.com/bucket_name
    Please note that knowledge of your password is required to access the repository.
    Losing your password means that your data is irrecoverably lost.

If needed, you can manually specify the region to use by either setting the
environment variable ``AWS_DEFAULT_REGION`` or calling restic with an option
parameter like ``-o s3.region="us-east-1"``. If the region is not specified,
the default region is used. Afterwards, the S3 server (at least for AWS,
``s3.amazonaws.com``) will redirect restic to the correct endpoint.

When using temporary credentials make sure to include the session token via
then environment variable ``AWS_SESSION_TOKEN``.

Until version 0.8.0, restic used a default prefix of ``restic``, so the files
in the bucket were placed in a directory named ``restic``. If you want to
access a repository created with an older version of restic, specify the path
after the bucket name like this:

.. code-block:: console

    $ restic -r s3:s3.amazonaws.com/bucket_name/restic [...]

For an S3-compatible server that is not Amazon (like Minio, see below),
or is only available via HTTP, you can specify the URL to the server
like this: ``s3:http://server:port/bucket_name``.
          
.. note:: restic expects `path-style URLs <https://docs.aws.amazon.com/AmazonS3/latest/dev/UsingBucket.html#access-bucket-intro>`__
          like for example ``s3.us-west-2.amazonaws.com/bucket_name``.
          Virtual-hosted–style URLs like ``bucket_name.s3.us-west-2.amazonaws.com``,
          where the bucket name is part of the hostname are not supported. These must
          be converted to path-style URLs instead, for example ``s3.us-west-2.amazonaws.com/bucket_name``.

.. note:: Certain S3-compatible servers do not properly implement the
          ``ListObjectsV2`` API, most notably Ceph versions before v14.2.5. On these
          backends, as a temporary workaround, you can provide the
          ``-o s3.list-objects-v1=true`` option to use the older
          ``ListObjects`` API instead. This option may be removed in future
          versions of restic.


Minio Server
************

`Minio <https://www.minio.io>`__ is an Open Source Object Storage,
written in Go and compatible with Amazon S3 API.

-  Download and Install `Minio
   Server <https://minio.io/downloads/#minio-server>`__.
-  You can also refer to https://docs.minio.io for step by step guidance
   on installation and getting started on Minio Client and Minio Server.

You must first setup the following environment variables with the
credentials of your Minio Server.

.. code-block:: console

    $ export AWS_ACCESS_KEY_ID=<YOUR-MINIO-ACCESS-KEY-ID>
    $ export AWS_SECRET_ACCESS_KEY= <YOUR-MINIO-SECRET-ACCESS-KEY>

Now you can easily initialize restic to use Minio server as a backend with
this command.

.. code-block:: console

    $ ./restic -r s3:http://localhost:9000/restic init
    enter password for new repository:
    enter password again:
    created restic repository 6ad29560f5 at s3:http://localhost:9000/restic1
    Please note that knowledge of your password is required to access
    the repository. Losing your password means that your data is irrecoverably lost.

Wasabi
************

`Wasabi <https://wasabi.com>`__ is a low cost Amazon S3 conformant object storage provider.
Due to it's S3 conformance, Wasabi can be used as a storage provider for a restic repository.

-  Create a Wasabi bucket using the `Wasabi Console <https://console.wasabisys.com>`__.
-  Determine the correct Wasabi service URL for your bucket `here <https://wasabi-support.zendesk.com/hc/en-us/articles/360015106031-What-are-the-service-URLs-for-Wasabi-s-different-regions->`__.

You must first setup the following environment variables with the
credentials of your Wasabi account.

.. code-block:: console

    $ export AWS_ACCESS_KEY_ID=<YOUR-WASABI-ACCESS-KEY-ID>
    $ export AWS_SECRET_ACCESS_KEY=<YOUR-WASABI-SECRET-ACCESS-KEY>

Now you can easily initialize restic to use Wasabi as a backend with
this command.

.. code-block:: console

    $ ./restic -r s3:https://<WASABI-SERVICE-URL>/<WASABI-BUCKET-NAME> init
    enter password for new repository:
    enter password again:
    created restic repository xxxxxxxxxx at s3:https://<WASABI-SERVICE-URL>/<WASABI-BUCKET-NAME>
    Please note that knowledge of your password is required to access
    the repository. Losing your password means that your data is irrecoverably lost.

Alibaba Cloud (Aliyun) Object Storage System (OSS)
**************************************************

`Alibaba OSS <https://www.alibabacloud.com/product/oss/>`__ is an
encrypted, secure, cost-effective, and easy-to-use object storage
service that enables you to store, back up, and archive large amounts
of data in the cloud.

Alibaba OSS is S3 compatible so it can be used as a storage provider
for a restic repository with a couple of extra parameters.

-  Determine the correct `Alibaba OSS region endpoint <https://www.alibabacloud.com/help/doc-detail/31837.htm>`__ - this will be something like ``oss-eu-west-1.aliyuncs.com``
-  You'll need the region name too - this will be something like ``oss-eu-west-1``

You must first setup the following environment variables with the
credentials of your Alibaba OSS account.

.. code-block:: console

    $ export AWS_ACCESS_KEY_ID=<YOUR-OSS-ACCESS-KEY-ID>
    $ export AWS_SECRET_ACCESS_KEY=<YOUR-OSS-SECRET-ACCESS-KEY>

Now you can easily initialize restic to use Alibaba OSS as a backend with
this command.

.. code-block:: console

    $ ./restic -o s3.bucket-lookup=dns -o s3.region=<OSS-REGION> -r s3:https://<OSS-ENDPOINT>/<OSS-BUCKET-NAME> init
    enter password for new backend:
    enter password again:
    created restic backend xxxxxxxxxx at s3:https://<OSS-ENDPOINT>/<OSS-BUCKET-NAME>
    Please note that knowledge of your password is required to access
    the repository. Losing your password means that your data is irrecoverably lost.

For example with an actual endpoint:

.. code-block:: console

    $ restic -o s3.bucket-lookup=dns -o s3.region=oss-eu-west-1 -r s3:https://oss-eu-west-1.aliyuncs.com/bucketname init

OpenStack Swift
***************

Restic can backup data to an OpenStack Swift container. Because Swift supports
various authentication methods, credentials are passed through environment
variables. In order to help integration with existing OpenStack installations,
the naming convention of those variables follows the official Python Swift client:

.. code-block:: console

   # For keystone v1 authentication
   $ export ST_AUTH=<MY_AUTH_URL>
   $ export ST_USER=<MY_USER_NAME>
   $ export ST_KEY=<MY_USER_PASSWORD>

   # For keystone v2 authentication (some variables are optional)
   $ export OS_AUTH_URL=<MY_AUTH_URL>
   $ export OS_REGION_NAME=<MY_REGION_NAME>
   $ export OS_USERNAME=<MY_USERNAME>
   $ export OS_PASSWORD=<MY_PASSWORD>
   $ export OS_TENANT_ID=<MY_TENANT_ID>
   $ export OS_TENANT_NAME=<MY_TENANT_NAME>

   # For keystone v3 authentication (some variables are optional)
   $ export OS_AUTH_URL=<MY_AUTH_URL>
   $ export OS_REGION_NAME=<MY_REGION_NAME>
   $ export OS_USERNAME=<MY_USERNAME>
   $ export OS_USER_ID=<MY_USER_ID>
   $ export OS_PASSWORD=<MY_PASSWORD>
   $ export OS_USER_DOMAIN_NAME=<MY_DOMAIN_NAME>
   $ export OS_USER_DOMAIN_ID=<MY_DOMAIN_ID>
   $ export OS_PROJECT_NAME=<MY_PROJECT_NAME>
   $ export OS_PROJECT_DOMAIN_NAME=<MY_PROJECT_DOMAIN_NAME>
   $ export OS_PROJECT_DOMAIN_ID=<MY_PROJECT_DOMAIN_ID>
   $ export OS_TRUST_ID=<MY_TRUST_ID>

   # For keystone v3 application credential authentication (application credential id)
   $ export OS_AUTH_URL=<MY_AUTH_URL>
   $ export OS_APPLICATION_CREDENTIAL_ID=<MY_APPLICATION_CREDENTIAL_ID>
   $ export OS_APPLICATION_CREDENTIAL_SECRET=<MY_APPLICATION_CREDENTIAL_SECRET>

   # For keystone v3 application credential authentication (application credential name)
   $ export OS_AUTH_URL=<MY_AUTH_URL>
   $ export OS_USERNAME=<MY_USERNAME>
   $ export OS_USER_DOMAIN_NAME=<MY_DOMAIN_NAME>
   $ export OS_APPLICATION_CREDENTIAL_NAME=<MY_APPLICATION_CREDENTIAL_NAME>
   $ export OS_APPLICATION_CREDENTIAL_SECRET=<MY_APPLICATION_CREDENTIAL_SECRET>

   # For authentication based on tokens
   $ export OS_STORAGE_URL=<MY_STORAGE_URL>
   $ export OS_AUTH_TOKEN=<MY_AUTH_TOKEN>


Restic should be compatible with an `OpenStack RC file
<https://docs.openstack.org/user-guide/common/cli-set-environment-variables-using-openstack-rc.html>`__
in most cases.

Once environment variables are set up, a new repository can be created. The
name of the Swift container and optional path can be specified. If
the container does not exist, it will be created automatically:

.. code-block:: console

   $ restic -r swift:container_name:/path init   # path is optional
   enter password for new repository:
   enter password again:
   created restic repository eefee03bbd at swift:container_name:/path
   Please note that knowledge of your password is required to access the repository.
   Losing your password means that your data is irrecoverably lost.

The policy of the new container created by restic can be changed using environment variable:

.. code-block:: console

   $ export SWIFT_DEFAULT_CONTAINER_POLICY=<MY_CONTAINER_POLICY>


Backblaze B2
************

.. warning::

   Due to issues with error handling in the current B2 library that restic uses,
   the recommended way to utilize Backblaze B2 is by using its S3-compatible API.
   
   Follow the documentation to `generate S3-compatible access keys`_ and then
   setup restic as described at :ref:`Amazon S3`. This is expected to work better
   than using the Backblaze B2 backend directly.

   Different from the B2 backend, restic's S3 backend will only hide no longer
   necessary files. Thus, make sure to setup lifecycle rules to eventually
   delete hidden files.

Restic can backup data to any Backblaze B2 bucket. You need to first setup the
following environment variables with the credentials you can find in the
dashboard on the "Buckets" page when signed into your B2 account:

.. code-block:: console

    $ export B2_ACCOUNT_ID=<MY_APPLICATION_KEY_ID>
    $ export B2_ACCOUNT_KEY=<MY_APPLICATION_KEY>

To get application keys, a user can go to the App Keys section of the Backblaze
account portal.  You must create a master application key first.  From there, you
can generate a standard Application Key.  Please note that the Application Key
should be treated like a password and will only appear once.  If an Application
Key is forgotten, you must generate a new one.

For more information on application keys, refer to the Backblaze `documentation <https://www.backblaze.com/b2/docs/application_keys.html>`__.

.. note:: As of version 0.9.2, restic supports both master and non-master `application keys <https://www.backblaze.com/b2/docs/application_keys.html>`__. If using a non-master application key, ensure that it is created with at least **read and write** access to the B2 bucket. On earlier versions of restic, a master application key is required.

You can then initialize a repository stored at Backblaze B2. If the
bucket does not exist yet and the credentials you passed to restic have the
privilege to create buckets, it will be created automatically:

.. code-block:: console

    $ restic -r b2:bucketname:path/to/repo init
    enter password for new repository:
    enter password again:
    created restic repository eefee03bbd at b2:bucketname:path/to/repo
    Please note that knowledge of your password is required to access the repository.
    Losing your password means that your data is irrecoverably lost.

Note that the bucket name must be unique across all of B2.

The number of concurrent connections to the B2 service can be set with the ``-o
b2.connections=10`` switch. By default, at most five parallel connections are
established.

.. _generate S3-compatible access keys: https://help.backblaze.com/hc/en-us/articles/360047425453-Getting-Started-with-the-S3-Compatible-API

Microsoft Azure Blob Storage
****************************

You can also store backups on Microsoft Azure Blob Storage. Export the Azure
account name and key as follows:

.. code-block:: console

    $ export AZURE_ACCOUNT_NAME=<ACCOUNT_NAME>
    $ export AZURE_ACCOUNT_KEY=<SECRET_KEY>

or

.. code-block:: console

    $ export AZURE_ACCOUNT_NAME=<ACCOUNT_NAME>
    $ export AZURE_ACCOUNT_SAS=<SAS_TOKEN>

Afterwards you can initialize a repository in a container called ``foo`` in the
root path like this:

.. code-block:: console

    $ restic -r azure:foo:/ init
    enter password for new repository:
    enter password again:

    created restic repository a934bac191 at azure:foo:/
    [...]

The number of concurrent connections to the Azure Blob Storage service can be set with the
``-o azure.connections=10`` switch. By default, at most five parallel connections are
established.

Google Cloud Storage
********************

.. note:: Google Cloud Storage is not the same service as Google Drive - to use
          the latter, please see :ref:`other-services` for instructions on using
          the rclone backend.

Restic supports Google Cloud Storage as a backend and connects via a `service account`_.

For normal restic operation, the service account must have the
``storage.objects.{create,delete,get,list}`` permissions for the bucket. These
are included in the "Storage Object Admin" role.
``restic init`` can create the repository bucket. Doing so requires the
``storage.buckets.create`` permission ("Storage Admin" role). If the bucket
already exists, that permission is unnecessary.

To use the Google Cloud Storage backend, first `create a service account key`_
and download the JSON credentials file.
Second, find the Google Project ID that you can see in the Google Cloud
Platform console at the "Storage/Settings" menu. Export the path to the JSON
key file and the project ID as follows:

.. code-block:: console

    $ export GOOGLE_PROJECT_ID=123123123123
    $ export GOOGLE_APPLICATION_CREDENTIALS=$HOME/.config/gs-secret-restic-key.json

Restic uses  Google's client library to generate `default authentication material`_,
which means if you're running in Google Container Engine or are otherwise
located on an instance with default service accounts then these should work out of 
the box.

Alternatively, you can specify an existing access token directly:

.. code-block:: console

    $ export GOOGLE_ACCESS_TOKEN=ya29.a0AfH6SMC78...

If ``GOOGLE_ACCESS_TOKEN`` is set all other authentication mechanisms are
disabled. The access token must have at least the
``https://www.googleapis.com/auth/devstorage.read_write`` scope. Keep in mind
that access tokens are short-lived (usually one hour), so they are not suitable
if creating a backup takes longer than that, for instance.

Once authenticated, you can use the ``gs:`` backend type to create a new
repository in the bucket ``foo`` at the root path:

.. code-block:: console

    $ restic -r gs:foo:/ init
    enter password for new repository:
    enter password again:

    created restic repository bde47d6254 at gs:foo/
    [...]

The number of concurrent connections to the GCS service can be set with the
``-o gs.connections=10`` switch. By default, at most five parallel connections are
established.

.. _service account: https://cloud.google.com/iam/docs/service-accounts
.. _create a service account key: https://cloud.google.com/iam/docs/creating-managing-service-account-keys#iam-service-account-keys-create-console
.. _default authentication material: https://cloud.google.com/docs/authentication/production

.. _other-services:

Other Services via rclone
*************************

The program `rclone`_ can be used to access many other different services and
store data there. First, you need to install and `configure`_ rclone.  The
general backend specification format is ``rclone:<remote>:<path>``, the
``<remote>:<path>`` component will be directly passed to rclone. When you
configure a remote named ``foo``, you can then call restic as follows to
initiate a new repository in the path ``bar`` in the remote ``foo``:

.. code-block:: console

    $ restic -r rclone:foo:bar init

Restic takes care of starting and stopping rclone.

As a more concrete example, suppose you have configured a remote named
``b2prod`` for Backblaze B2 with rclone, with a bucket called ``yggdrasil``.
You can then use rclone to list files in the bucket like this:

.. code-block:: console

    $ rclone ls b2prod:yggdrasil

In order to create a new repository in the root directory of the bucket, call
restic like this:

.. code-block:: console

    $ restic -r rclone:b2prod:yggdrasil init

If you want to use the path ``foo/bar/baz`` in the bucket instead, pass this to
restic:

.. code-block:: console

    $ restic -r rclone:b2prod:yggdrasil/foo/bar/baz init

Listing the files of an empty repository directly with rclone should return a
listing similar to the following:

.. code-block:: console

    $ rclone ls b2prod:yggdrasil/foo/bar/baz
        155 bar/baz/config
        448 bar/baz/keys/4bf9c78049de689d73a56ed0546f83b8416795295cda12ec7fb9465af3900b44

Rclone can be `configured with environment variables`_, so for instance
configuring a bandwidth limit for rclone can be achieved by setting the
``RCLONE_BWLIMIT`` environment variable:

.. code-block:: console

    $ export RCLONE_BWLIMIT=1M

For debugging rclone, you can set the environment variable ``RCLONE_VERBOSE=2``.

The rclone backend has three additional options:

 * ``-o rclone.program`` specifies the path to rclone, the default value is just ``rclone``
 * ``-o rclone.args`` allows setting the arguments passed to rclone, by default this is ``serve restic --stdio --b2-hard-delete``
 * ``-o rclone.timeout`` specifies timeout for waiting on repository opening, the default value is ``1m``

The reason for the ``--b2-hard-delete`` parameters can be found in the corresponding GitHub `issue #1657`_.

In order to start rclone, restic will build a list of arguments by joining the
following lists (in this order): ``rclone.program``, ``rclone.args`` and as the
last parameter the value that follows the ``rclone:`` prefix of the repository
specification.

So, calling restic like this

.. code-block:: console

    $ restic -o rclone.program="/path/to/rclone" \
      -o rclone.args="serve restic --stdio --bwlimit 1M --b2-hard-delete --verbose" \
      -r rclone:b2:foo/bar

runs rclone as follows:

.. code-block:: console

    $ /path/to/rclone serve restic --stdio --bwlimit 1M --b2-hard-delete --verbose b2:foo/bar

Manually setting ``rclone.program`` also allows running a remote instance of
rclone e.g. via SSH on a server, for example:

.. code-block:: console

    $ restic -o rclone.program="ssh user@remotehost rclone" -r rclone:b2:foo/bar

With these options, restic works with local files. It uses rclone and
credentials stored on ``remotehost`` to communicate with B2. All data (except
credentials) is encrypted/decrypted locally, then sent/received via
``remotehost`` to/from B2.

A more advanced version of this setup forbids specific hosts from removing
files in a repository. See the `blog post by Simon Ruderich
<https://ruderich.org/simon/notes/append-only-backups-with-restic-and-rclone>`_
for details and the documentation for the ``forget`` command to learn about
important security considerations.

The rclone command may also be hard-coded in the SSH configuration or the
user's public key, in this case it may be sufficient to just start the SSH
connection (and it's irrelevant what's passed after ``rclone:`` in the
repository specification):

.. code-block:: console

    $ restic -o rclone.program="ssh user@host" -r rclone:x

.. _rclone: https://rclone.org/
.. _configure: https://rclone.org/docs/
.. _configured with environment variables: https://rclone.org/docs/#environment-variables
.. _issue #1657: https://github.com/restic/restic/pull/1657#issuecomment-377707486

Password prompt on Windows
**************************

At the moment, restic only supports the default Windows console
interaction. If you use emulation environments like
`MSYS2 <https://msys2.github.io/>`__ or
`Cygwin <https://www.cygwin.com/>`__, which use terminals like
``Mintty`` or ``rxvt``, you may get a password error.

You can workaround this by using a special tool called ``winpty`` (look
`here <https://www.msys2.org/wiki/Porting/>`__ and
`here <https://github.com/rprichard/winpty>`__ for detail information).
On MSYS2, you can install ``winpty`` as follows:

.. code-block:: console

    $ pacman -S winpty
    $ winpty restic -r /srv/restic-repo init

<<<<<<< HEAD

Group accessible repositories
*****************************

Since restic version 0.14 local and SFTP repositories can be made
accessible to members of a system group. To control this we have to change
the group permissions of the top-level ``config`` file and restic will use
this as a hint to determine what permissions to apply to newly created
files. By default ``restic init`` sets repositories up to be group
inaccessible.

In order to give group members read-only access we simply add the read
permission bit to all repository files with ``chmod``:

.. code-block:: console

    $ chmod -R g+r /srv/restic-repo

This serves two purposes: 1) it sets the read permission bit on the
repository config file triggering restic's logic to create new files as
group accessible and 2) it actually allows the group read access to the
files.

.. note:: By default files on Unix systems are created with a user's
          primary group as defined by the gid (group id) field in
          ``/etc/passwd``. See `passwd(5)
          <https://manpages.debian.org/latest/passwd/passwd.5.en.html>`_.

For read-write access things are a bit more complicated. When users other
than the repository creator add new files in the repository they will be
group-owned by this user's primary group by default, not that of the
original repository owner, meaning the original creator wouldn't have
access to these files. That's hardly what you'd want.

To make this work we can employ the help of the ``setgid`` permission bit
available on Linux and most other Unix systems. This permission bit makes
newly created directories inherit both the group owner (gid) and setgid bit
from the parent directory. Setting this bit requires root but since it
propagates down to any new directories we only have to do this priviledged
setup once:

.. code-block:: console

    # find /srv/restic-repo -type d -exec chmod g+s '{}' \;
    $ chmod -R g+rw /srv/restic-repo

This sets the ``setgid`` bit on all existing directories in the repository
and then grants read/write permissions for group access.

.. note:: To manage who has access to the repository you can use
          ``usermod`` on Linux systems, to change which group controls
          repository access ``chgrp -R`` is your friend.
=======
Saving hot data in a separate place
*************************

Some storage backends are not designed for standard read access to files, e.g. 
some "cold cloud storages". Restic does not work well with such storage backends
by default as it regularly needs to read config and metadata from the repository.

However, you can specify another "hot repository" which only contains a copy of
the config and metadata and is used to access those files. This "hot repository"
should be stored in a regularly accessible storage backend and usually only needs
a small fraction of the total space used by the full repository.
If the "hot repository" is located on a fast local disc, an extra cache might
not be useful, so consider using ``--no-cache`` in this case.
To use a "hot repository", specify another storage url by giving the ``--repo-hot``
option to all restic commands:

.. code-block:: console

    $ restc -r service:path/to/repo --repo-hot service:path/to/repo-hot init
    $ restc -r service:path/to/repo --repo-hot service:path/to/repo-hot backup /data
    ...

Note that restic needs to read from ``service:path/to/repo`` whenever it needs to access
the contents of the files that are backup'ed in the repository. This applies to:

- ``restore``
- ``mount`` if accessing file contents
- ``dump``
- ``cat`` for data blobs
- ``copy`` if this is the source repository
- ``check`` if ``--read-data`` or ``--read-data-subset`` is specified
- ``rebuild-index``
- ``prune`` if packs are repacked (but see the option ``--repack-cacheable-only``) 
- ``forget --prune``, see above
>>>>>>> fb44c191
<|MERGE_RESOLUTION|>--- conflicted
+++ resolved
@@ -752,7 +752,6 @@
     $ pacman -S winpty
     $ winpty restic -r /srv/restic-repo init
 
-<<<<<<< HEAD
 
 Group accessible repositories
 *****************************
@@ -805,7 +804,7 @@
 .. note:: To manage who has access to the repository you can use
           ``usermod`` on Linux systems, to change which group controls
           repository access ``chgrp -R`` is your friend.
-=======
+
 Saving hot data in a separate place
 *************************
 
@@ -840,4 +839,3 @@
 - ``rebuild-index``
 - ``prune`` if packs are repacked (but see the option ``--repack-cacheable-only``) 
 - ``forget --prune``, see above
->>>>>>> fb44c191
